--- conflicted
+++ resolved
@@ -4,12 +4,8 @@
 from requests_toolbelt.adapters import host_header_ssl
 from threading import Lock, Thread, Event
 from time import sleep
-<<<<<<< HEAD
-from typing import Dict, Iterable, Optional, Callable, Any
+from typing import Dict, Collection, Optional, Callable, Any, Deque
 from yarl import URL
-=======
-from typing import Dict, Collection, Optional, Callable, Any, Deque
->>>>>>> e45b3f30
 import argparse
 import datetime
 import json
@@ -21,7 +17,9 @@
 
 
 def parse_args() -> argparse.Namespace:
-    parser = argparse.ArgumentParser(formatter_class=argparse.ArgumentDefaultsHelpFormatter)
+    parser = argparse.ArgumentParser(
+        formatter_class=argparse.ArgumentDefaultsHelpFormatter
+    )
 
     parser.add_argument("url", metavar="URL", type=str)
 
@@ -34,13 +32,25 @@
         default="GET",
     )
 
-    parser.add_argument("-k", "--threads", metavar="N", type=int, help="Thread pool size", default=1)
-
-    parser.add_argument(
-        "--request-history", metavar="N", type=int, help="Number of request results to track", default=1000
-    )
-
-    parser.add_argument("--timeout", metavar="SEC", type=float, help="Request timeout threshold", default=1.0)
+    parser.add_argument(
+        "-k", "--threads", metavar="N", type=int, help="Thread pool size", default=1
+    )
+
+    parser.add_argument(
+        "--request-history",
+        metavar="N",
+        type=int,
+        help="Number of request results to track",
+        default=1000,
+    )
+
+    parser.add_argument(
+        "--timeout",
+        metavar="SEC",
+        type=float,
+        help="Request timeout threshold",
+        default=1.0,
+    )
 
     parser.add_argument(
         "-o",
@@ -53,40 +63,43 @@
     )
 
     parser.add_argument(
-        '--resolve',
-        metavar='HOST:ADDRESS',
+        "--resolve",
+        metavar="HOST:ADDRESS",
         type=str,
-        help='Manually resolve host to address'
+        help="Manually resolve host to address",
     )
 
     return parser.parse_args()
 
 
 def are_args_valid(args: argparse.Namespace) -> bool:
-<<<<<<< HEAD
-    return all((
-        args.url.startswith(('http://', 'https://')),
-        args.request_history >= 1,
-        args.timeout > 0,
-        args.threads > 0,
-        args.resolve is None or ':' in args.resolve,
-    ))
-=======
     return all(
-        (args.url.startswith(("http://", "https://")), args.request_history >= 1, args.timeout > 0, args.threads > 0)
-    )
->>>>>>> e45b3f30
+        (
+            args.url.startswith(("http://", "https://")),
+            args.request_history >= 1,
+            args.timeout > 0,
+            args.threads > 0,
+            args.resolve is None or ":" in args.resolve,
+        )
+    )
 
 
 class Result(object):
-    def __init__(self, *, response: Optional[requests.models.Response] = None, error: Optional[Exception] = None):
+    def __init__(
+        self,
+        *,
+        response: Optional[requests.models.Response] = None,
+        error: Optional[Exception] = None,
+    ):
         self.response = response
         self.error = error
 
         if self.response is None or self.error is not None:
             self.is_success = False
         else:
-            self.is_success = self.response.status_code >= 200 and self.response.status_code < 400
+            self.is_success = (
+                self.response.status_code >= 200 and self.response.status_code < 400
+            )
 
 
 class ResponseResult(Result):
@@ -99,15 +112,16 @@
         super().__init__(response=None, error=error)
 
 
-<<<<<<< HEAD
-def request(*, url: URL, timeout: int, session: requests.sessions.Session, headers: Dict[str, str]) -> Result:
+def request(
+    *,
+    url: URL,
+    method: str,
+    timeout: int,
+    session: requests.sessions.Session,
+    headers: Dict[str, str],
+) -> Result:
     try:
-        response = session.get(url, timeout=timeout, headers=headers)
-=======
-def request(*, url: str, method: str, timeout: int) -> Result:
-    try:
-        response = requests.request(method, url, timeout=timeout)
->>>>>>> e45b3f30
+        response = session.request(method, url, timeout=timeout, headers=headers)
         return ResponseResult(response=response)
     except Exception as e:
         return ErrorResult(error=e)
@@ -128,7 +142,9 @@
         if isinstance(result, ResponseResult):
             assert result.response is not None
             no_responses += 1
-            sum_latency += math.ceil(result.response.elapsed / datetime.timedelta(milliseconds=1))
+            sum_latency += math.ceil(
+                result.response.elapsed / datetime.timedelta(milliseconds=1)
+            )
             reason = f"HTTP {result.response.status_code}"
         elif isinstance(result, ErrorResult):
             reason = str(type(result.error).__name__)
@@ -161,7 +177,9 @@
     if _format == "json":
         output = json.dumps(stats, indent=2)
     elif _format == "yaml":
-        output = yaml.dump(stats, default_flow_style=False, sort_keys=False)  # type: ignore
+        output = yaml.dump(
+            stats, default_flow_style=False, sort_keys=False
+        )  # type: ignore
     return output
 
 
@@ -169,19 +187,16 @@
     args = parse_args()
     assert are_args_valid(args)
 
-<<<<<<< HEAD
     url = URL(args.url)
     headers = {}
     if args.resolve is not None:
         parsed_url = URL(url)
-        host, address = args.resolve.split(':')
+        host, address = args.resolve.split(":")
         if parsed_url.host == host:
             url = url.with_host(address)
-
-    results = deque(maxlen=args.request_history)
-=======
+            headers["Host"] = host
+
     results: Deque[Result] = deque(maxlen=args.request_history)
->>>>>>> e45b3f30
     results_lock = Lock()
     shutdown_event = Event()
 
@@ -218,13 +233,15 @@
 
     def worker() -> None:
         session = requests.Session()
-        session.mount('https://', host_header_ssl.HostHeaderSSLAdapter())
+        session.mount("https://", host_header_ssl.HostHeaderSSLAdapter())
         while True:
-<<<<<<< HEAD
-            result = request(url=url, timeout=args.timeout, session=session, headers=headers)
-=======
-            result = request(url=args.url, method=args.method, timeout=args.timeout)
->>>>>>> e45b3f30
+            result = request(
+                url=url,
+                method=args.method,
+                timeout=args.timeout,
+                session=session,
+                headers=headers,
+            )
             with results_lock:
                 results.append(result)
 
